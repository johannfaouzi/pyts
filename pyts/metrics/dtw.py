--- conflicted
+++ resolved
@@ -7,6 +7,8 @@
 from math import ceil, log2, sqrt
 from numba import njit, prange
 from sklearn.utils import check_array
+
+from ..utils import deprecated
 
 
 @njit()
@@ -49,43 +51,42 @@
     return cost_mat
 
 
-def _check_input_dtw(x, y):
-    x = check_array(x, ensure_2d=False, dtype='float64')
-    y = check_array(y, ensure_2d=False, dtype='float64')
-    if x.ndim != 1:
-        raise ValueError("'x' must be a one-dimensional array.")
-    if y.ndim != 1:
-        raise ValueError("'y' must be a one-dimensional array.")
-
-    return x, y, x.size, y.size
-
-
-def _get_dimensions(x, y, dist, precomputed_cost):
+def _check_input_dtw(x, y, precomputed_cost, dist, method):
+    if dist == "precomputed" and method in ["multiscale", "fast"]:
+        raise ValueError("The method '{0}' cannot be used with "
+                         "a precomputed cost. Provide the raw time series or"
+                         "use one of the methods: 'classic', 'sakoechiba', "
+                         "'itakura'".format(method))
     if dist == "precomputed":
-        precomputed_cost = check_array(precomputed_cost, ensure_2d=True,
-                                       dtype='float64')
-        shape = precomputed_cost.shape
-    else:
+        cost = check_array(precomputed_cost, ensure_min_samples=2,
+                           ensure_min_features=2, ensure_2d=True,
+                           force_all_finite=False, dtype='float64')
+        n_timestamps_1, n_timestamps_2 = precomputed_cost.shape
+    else:
+        cost = None
         x = check_array(x, ensure_2d=False, dtype='float64')
         y = check_array(y, ensure_2d=False, dtype='float64')
-        shape = x.size, y.size
-    return shape
-
-
-def _check_input_cost(cost):
-    cost = check_array(cost, ensure_2d=True, dtype='float64')
-    return cost
+        if x.ndim != 1:
+            raise ValueError("'x' must be a one-dimensional array.")
+        if y.ndim != 1:
+            raise ValueError("'y' must be a one-dimensional array.")
+        n_timestamps_1 = x.size
+        n_timestamps_2 = y.size
+
+    return x, y, cost, n_timestamps_1, n_timestamps_2
 
 
 def _input_to_cost(x, y, dist, precomputed_cost, region):
     """Computes cost matrix from dtw input."""
     if dist == "precomputed":
-        cost_mat = _check_input_cost(precomputed_cost)
         if region is not None:
-            cost_mat = _project_cost_matrix_region(cost_mat, region)
-    else:
-        x, y, _, _ = _check_input_dtw(x, y)
+            cost_mat = _project_cost_matrix_region(precomputed_cost, region)
+        cost_mat = precomputed_cost
+    else:
         cost_mat = cost_matrix(x, y, dist=dist, region=region)
+    cost_mat = check_array(cost_mat, ensure_min_samples=2,
+                           ensure_min_features=2, ensure_2d=True,
+                           force_all_finite=False, dtype='float64')
     return cost_mat
 
 
@@ -126,7 +127,6 @@
         Cost matrix.
 
     """
-    x, y, _, _ = _check_input_dtw(x, y)
     if dist == 'square':
         dist_ = _square
     elif dist == 'absolute':
@@ -217,10 +217,9 @@
         Accumulated cost matrix.
 
     """
-    cost_mat = check_array(
-        cost_mat, ensure_min_samples=2, ensure_min_features=2,
-        force_all_finite=False, dtype='float64'
-    )
+    cost_mat = check_array(cost_mat, ensure_min_samples=2,
+                           ensure_min_features=2, ensure_2d=True,
+                           force_all_finite=False, dtype='float64')
     cost_mat_shape = cost_mat.shape
 
     if region is None:
@@ -278,7 +277,8 @@
     else:
         return res
 
-
+@deprecated("``dtw_classic`` is deprecated in v0.9.0 and will be removed in "
+            "v0.10.0. Use ``dtw`` instead.")
 def dtw_classic(x=None, y=None, dist='square', precomputed_cost=None,
                 return_cost=False, return_accumulated=False,
                 return_path=False):
@@ -337,8 +337,10 @@
     2.0
 
     """
+    x, y, precomputed_cost, n_timestamps_1, n_timestamps_2 = \
+        _check_input_dtw(x, y, precomputed_cost, dist, method="classic")
     cost_mat = _input_to_cost(x, y, dist, precomputed_cost, region=None)
-    acc_cost_mat = accumulated_cost_matrix(cost_mat)
+    acc_cost_mat = accumulated_cost_matrix(cost_mat, region=None)
     dtw_dist = acc_cost_mat[-1, -1]
     if dist == 'square':
         dtw_dist = sqrt(dtw_dist)
@@ -348,6 +350,8 @@
     return res
 
 
+@deprecated("``dtw_region`` is deprecated in v0.9.0 and will be removed in "
+            "v0.10.0. Use ``dtw`` instead.")
 def dtw_region(x=None, y=None, dist='square', region=None,
                precomputed_cost=None, return_cost=False,
                return_accumulated=False, return_path=False):
@@ -413,21 +417,12 @@
     2.23...
 
     """
-<<<<<<< HEAD
+    x, y, precomputed_cost, n_timestamps_1, n_timestamps_2 = \
+        _check_input_dtw(x, y, precomputed_cost, dist, method="region")
     cost_mat = _input_to_cost(x, y, dist, precomputed_cost, region=region)
-    acc_cost_mat = accumulated_cost_matrix(cost_mat)
-=======
-    x, y, n_timestamps_1, n_timestamps_2 = _check_input_dtw(x, y)
-
-    if region is not None:
-        region = check_array(region, dtype='int64')
-        if region.shape != (2, n_timestamps_1):
-            raise ValueError("If 'region' is not None, it must be array-like "
-                             "with shape (2, n_timestamps_1).")
 
     cost_mat = cost_matrix(x, y, dist=dist, region=region)
-    acc_cost_mat = accumulated_cost_matrix(cost_mat, region=region)
->>>>>>> 7c05f0fc
+    acc_cost_mat = accumulated_cost_matrix(cost_mat, region)
     dtw_dist = acc_cost_mat[-1, -1]
     if dist == 'square':
         dtw_dist = sqrt(dtw_dist)
@@ -534,6 +529,8 @@
     return region
 
 
+@deprecated("``dtw_region`` is deprecated in v0.9.0 and will be removed in "
+            "v0.10.0. Use ``dtw`` with ``method == 'sakoechiba'`` instead.")
 def dtw_sakoechiba(x=None, y=None, dist='square', window_size=0.1,
                    precomputed_cost=None, return_cost=False,
                    return_accumulated=False, return_path=False):
@@ -601,17 +598,12 @@
     2.0
 
     """
-    n_timestamps_1, n_timestamps_2 = _get_dimensions(x, y, dist,
-                                                     precomputed_cost)
+    x, y, precomputed_cost, n_timestamps_1, n_timestamps_2 = \
+        _check_input_dtw(x, y, precomputed_cost, dist, method="sakoechiba")
     region = sakoe_chiba_band(n_timestamps_1, n_timestamps_2, window_size)
-<<<<<<< HEAD
     cost_mat = _input_to_cost(x, y, dist, precomputed_cost, region=region)
 
-    acc_cost_mat = accumulated_cost_matrix(cost_mat)
-=======
-    cost_mat = cost_matrix(x, y, dist=dist, region=region)
-    acc_cost_mat = accumulated_cost_matrix(cost_mat, region=region)
->>>>>>> 7c05f0fc
+    acc_cost_mat = accumulated_cost_matrix(cost_mat, region)
     dtw_dist = acc_cost_mat[-1, -1]
     if dist == 'square':
         dtw_dist = sqrt(dtw_dist)
@@ -714,6 +706,8 @@
     return region
 
 
+@deprecated("``dtw_region`` is deprecated in v0.9.0 and will be removed in "
+            "v0.10.0. Use ``dtw`` with ``method == 'itakura'`` instead.")
 def dtw_itakura(x=None, y=None, dist='square', max_slope=2.,
                 precomputed_cost=None, return_cost=False,
                 return_accumulated=False, return_path=False):
@@ -775,16 +769,11 @@
     2.23...
 
     """
-    n_timestamps_1, n_timestamps_2 = _get_dimensions(x, y, dist,
-                                                     precomputed_cost)
+    x, y, precomputed_cost, n_timestamps_1, n_timestamps_2 = \
+        _check_input_dtw(x, y, precomputed_cost, dist, method="itakura")
     region = itakura_parallelogram(n_timestamps_1, n_timestamps_2, max_slope)
-<<<<<<< HEAD
     cost_mat = _input_to_cost(x, y, dist, precomputed_cost, region=region)
-    acc_cost_mat = accumulated_cost_matrix(cost_mat)
-=======
-    cost_mat = cost_matrix(x, y, dist=dist, region=region)
-    acc_cost_mat = accumulated_cost_matrix(cost_mat, region=region)
->>>>>>> 7c05f0fc
+    acc_cost_mat = accumulated_cost_matrix(cost_mat, region)
     dtw_dist = acc_cost_mat[-1, -1]
     if dist == 'square':
         dtw_dist = sqrt(dtw_dist)
@@ -794,9 +783,9 @@
     return res
 
 
-def _multiscale_region(n_timestamps_1, n_timestamps_2, resolution_level,
-                       n_timestamps_reduced_1, n_timestamps_reduced_2,
-                       path, radius):
+def _blurred_path_region(n_timestamps_1, n_timestamps_2, resolution_level,
+                         n_timestamps_reduced_1, n_timestamps_reduced_2,
+                         path, radius):
     path_length = path.shape[1]
     path_up = np.repeat(path, radius, axis=1)
     path_down = path_up.copy()
@@ -828,73 +817,9 @@
     return region.astype('int64')
 
 
-def dtw_multiscale(x, y, dist='square', resolution=2, radius=0,
-                   precomputed_cost=None, return_cost=False,
-                   return_accumulated=False, return_path=False):
-    """Multiscale Dynamic Time Warping distance.
-
-    Parameters
-    ----------
-    x : array-like, shape = (n_timestamps_1,)
-        First array.
-
-    y : array-like, shape = (n_timestamps_2,)
-        Second array.
-
-    dist : 'square', 'absolute', 'precomputed' or callable (default = 'square')
-        Distance used. If 'square', the squared difference is used.
-        If 'absolute', the absolute difference is used. If callable,
-        it must be a function with a numba.njit() decorator that takes
-        as input two numbers (two arguments) and returns a number.
-
-    resolution : int (default = 2)
-        The resolution level.
-
-    radius : int (default = 0)
-        The radius used to expand the constraint region. The optimal path
-        computed at the resolution level is expanded with `radius` cells to the
-        top, bottom, left and right of every cell belonging to the optimal
-        path. It is computed at the resolution level.
-
-    precomputed_cost : array-like, shape = (n_timestamps_1, n_timestamps_2)
-        (default = None). Ignored unless `dist` == "precomputed".
-
-    return_cost : bool (default = False)
-        If True, the cost matrix is returned.
-
-    return_accumulated : bool (default = False)
-        If True, the accumulated cost matrix is returned.
-
-    return_path : bool (default = False)
-        If True, the optimal path is returned.
-
-    Returns
-    -------
-    dtw_dist : float
-        The DTW distance between the two arrays.
-
-    cost_mat : ndarray, shape = (n_timestamps_1, n_timestamps_2)
-        Cost matrix. Only returned if ``return_cost=True``.
-
-    acc_cost_mat : ndarray, shape = (n_timestamps_1, n_timestamps_2)
-        Accumulated cost matrix. Only returned if ``return_accumulated=True``.
-
-    path : array, shape = (2, path_length)
-        The optimal path along the cost matrix. The first row consists
-        of the indices of the optimal path for x while the second row
-        consists of the indices of the optimal path for y. Only returned
-        if ``return_path=True``.
-
-    Examples
-    --------
-    >>> from pyts.metrics import dtw_multiscale
-    >>> x = [0, 1, 1]
-    >>> y = [2, 0, 1]
-    >>> dtw_multiscale(x, y, resolution=2)
-    2.23...
-
-    """
-    x, y, n_timestamps_1, n_timestamps_2 = _check_input_dtw(x, y)
+def _multiscale_region(x, y, dist, resolution=2, radius=0):
+    n_timestamps_1 = len(x)
+    n_timestamps_2 = len(y)
     if not isinstance(resolution, (int, np.integer)):
         raise TypeError("'resolution' must be an integer.")
     if resolution < 1:
@@ -923,91 +848,19 @@
         cost_mat_res = cost_matrix(x_padded, y_padded, dist=dist, region=None)
         acc_cost_mat_res = accumulated_cost_matrix(cost_mat_res, region=None)
         path_res = _return_path(acc_cost_mat_res)
-        region = _multiscale_region(n_timestamps_1, n_timestamps_2, resolution,
-                                    x_padded.size, y_padded.size, path_res,
-                                    radius)
-
-    cost_mat = cost_matrix(x, y, dist=dist, region=region)
-    acc_cost_mat = accumulated_cost_matrix(cost_mat, region=region)
-    dtw_dist = acc_cost_mat[-1, -1]
-    if dist == 'square':
-        dtw_dist = sqrt(dtw_dist)
-
-    res = _return_results(dtw_dist, cost_mat, acc_cost_mat,
-                          return_cost, return_accumulated, return_path)
-    return res
-
-
-def dtw_fast(x=None, y=None, dist='square', radius=0, precomputed_cost=None,
-             return_cost=False, return_accumulated=False, return_path=False):
-    """Fast Dynamic Time Warping distance.
-
-    Parameters
-    ----------
-    x : array-like, shape = (n_timestamps_1,)
-        First array. Ignored if `dist` == "precomputed".
-
-    y : array-like, shape = (n_timestamps_2,)
-        Second array. Ignored if `dist` == "precomputed".
-
-    dist : 'square', 'absolute', 'precomputed' or callable (default = 'square')
-        Distance used. If 'square', the squared difference is used.
-        If 'absolute', the absolute difference is used. If 'precomputed',
-        `precomputed_cost` must be the cost matrix. If callable,
-        it must be a function with a numba.njit() decorator that takes
-        as input two numbers (two arguments) and returns a number.
-
-    radius : int (default = 0)
-        The radius used to expand the constraint region. The optimal path
-        computed at the resolution level is expanded with `radius` cells to the
-        top, bottom, left and right of every cell belonging to the optimal
-        path. It is computed at the resolution level.
-
-    precomputed_cost : array-like, shape = (n_timestamps_1, n_timestamps_2)
-        (default = None). Ignored unless `dist` == "precomputed".
-
-    return_cost : bool (default = False)
-        If True, the cost matrix is returned.
-
-    return_accumulated : bool (default = False)
-        If True, the accumulated cost matrix is returned.
-
-    return_path : bool (default = False)
-        If True, the optimal path is returned.
-
-    Returns
-    -------
-    dtw_dist : float
-        The DTW distance between the two arrays.
-
-    cost_mat : ndarray, shape = (n_timestamps_1, n_timestamps_2)
-        Cost matrix. Only returned if ``return_cost=True``.
-
-    acc_cost_mat : ndarray, shape = (n_timestamps_1, n_timestamps_2)
-        Accumulated cost matrix. Only returned if ``return_accumulated=True``.
-
-    path : ndarray, shape = (2, path_length)
-        The optimal path along the cost matrix. The first row consists
-        of the indices of the optimal path for x while the second row
-        consists of the indices of the optimal path for y. Only returned
-        if ``return_path=True``.
-
-    Examples
-    --------
-    >>> from pyts.metrics import dtw_fast
-    >>> x = [0, 1, 1]
-    >>> y = [2, 0, 1]
-    >>> dtw_multiscale(x, y, resolution=2, radius=1)
-    2.0
-
-    """
-    x, y, n_timestamps_1, n_timestamps_2 = _check_input_dtw(x, y)
-
+        region = _blurred_path_region(n_timestamps_1, n_timestamps_2,
+                                      resolution, x_padded.size,
+                                      y_padded.size, path_res,
+                                      radius)
+    return region
+
+
+def _fast_region(x, y, dist, radius=0):
     if not isinstance(radius, (int, np.integer)):
         raise TypeError("'radius' must be an integer.")
     if radius < 0:
         raise ValueError("'radius' must be a non-negative integer.")
-
+    n_timestamps_1, n_timestamps_2 = len(x), len(y)
     min_size = radius + 2
     region = None
     n_timestamps = min(n_timestamps_1, n_timestamps_2)
@@ -1041,11 +894,191 @@
             n_timestamps_next_1 = ceil((2 * n_timestamps_1) / resolution)
             n_timestamps_next_2 = ceil((2 * n_timestamps_2) / resolution)
 
-            region = _multiscale_region(n_timestamps_next_1,
-                                        n_timestamps_next_2,
-                                        2, x_padded.size, y_padded.size,
-                                        path_res, radius)
-
+            region = _blurred_path_region(n_timestamps_next_1,
+                                          n_timestamps_next_2,
+                                          2, x_padded.size, y_padded.size,
+                                          path_res, radius)
+
+    return region
+
+
+def _compute_region(n_timestamps_1, n_timestamps_2, method, dist,
+                    x=None, y=None, **options):
+    """Compute the region of feasible alignment paths."""
+
+    if options is None:
+        options = dict()
+
+    if method == 'classic':
+        region = None
+    elif method == 'sakoechiba':
+        region = sakoe_chiba_band(n_timestamps_1, n_timestamps_2, **options)
+    elif method == 'itakura':
+        region = itakura_parallelogram(n_timestamps_1, n_timestamps_2,
+                                       **options)
+    elif method == 'multiscale':
+        region = _multiscale_region(x, y, dist, **options)
+    elif method == 'fast':
+        region = _fast_region(x, y, dist, **options)
+    else:
+        raise ValueError("'method' must be either 'classic', 'sakoechiba', "
+                         "'itakura', 'multiscale' or 'fast'.")
+
+    return region
+
+
+@deprecated("``dtw_multiscale`` is deprecated in v0.9.0 and will be removed "
+            "in v0.10.0. Use ``dtw`` with ``method == 'multiscale'`` instead.")
+def dtw_multiscale(x, y, dist='square', resolution=2, radius=0,
+                   precomputed_cost=None, return_cost=False,
+                   return_accumulated=False, return_path=False):
+    """Multiscale Dynamic Time Warping distance.
+
+    Parameters
+    ----------
+    x : array-like, shape = (n_timestamps_1,)
+        First array.
+
+    y : array-like, shape = (n_timestamps_2,)
+        Second array.
+
+    dist : 'square', 'absolute', 'precomputed' or callable (default = 'square')
+        Distance used. If 'square', the squared difference is used.
+        If 'absolute', the absolute difference is used. If callable,
+        it must be a function with a numba.njit() decorator that takes
+        as input two numbers (two arguments) and returns a number.
+
+    resolution : int (default = 2)
+        The resolution level.
+
+    radius : int (default = 0)
+        The radius used to expand the constraint region. The optimal path
+        computed at the resolution level is expanded with `radius` cells to the
+        top, bottom, left and right of every cell belonging to the optimal
+        path. It is computed at the resolution level.
+
+    precomputed_cost : array-like, shape = (n_timestamps_1, n_timestamps_2)
+        (default = None). Ignored unless `dist` == "precomputed".
+
+    return_cost : bool (default = False)
+        If True, the cost matrix is returned.
+
+    return_accumulated : bool (default = False)
+        If True, the accumulated cost matrix is returned.
+
+    return_path : bool (default = False)
+        If True, the optimal path is returned.
+
+    Returns
+    -------
+    dtw_dist : float
+        The DTW distance between the two arrays.
+
+    cost_mat : ndarray, shape = (n_timestamps_1, n_timestamps_2)
+        Cost matrix. Only returned if ``return_cost=True``.
+
+    acc_cost_mat : ndarray, shape = (n_timestamps_1, n_timestamps_2)
+        Accumulated cost matrix. Only returned if ``return_accumulated=True``.
+
+    path : array, shape = (2, path_length)
+        The optimal path along the cost matrix. The first row consists
+        of the indices of the optimal path for x while the second row
+        consists of the indices of the optimal path for y. Only returned
+        if ``return_path=True``.
+
+    Examples
+    --------
+    >>> from pyts.metrics import dtw_multiscale
+    >>> x = [0, 1, 1]
+    >>> y = [2, 0, 1]
+    >>> dtw_multiscale(x, y, resolution=2)
+    2.23...
+
+    """
+    x, y, precomputed_cost, n_timestamps_1, n_timestamps_2 = \
+        _check_input_dtw(x, y, precomputed_cost, dist, method="multiscale")
+
+    region = _multiscale_region(x, y, dist, resolution=resolution,
+                                radius=radius)
+    cost_mat = cost_matrix(x, y, dist=dist, region=region)
+    acc_cost_mat = accumulated_cost_matrix(cost_mat, region=region)
+    dtw_dist = acc_cost_mat[-1, -1]
+    if dist == 'square':
+        dtw_dist = sqrt(dtw_dist)
+
+    res = _return_results(dtw_dist, cost_mat, acc_cost_mat,
+                          return_cost, return_accumulated, return_path)
+    return res
+
+
+@deprecated("``dtw_fast`` is deprecated in v0.9.0 and will be removed in "
+            "v0.10.0. Use ``dtw`` with ``method == 'fast'`` instead.")
+def dtw_fast(x=None, y=None, dist='square', radius=0, precomputed_cost=None,
+             return_cost=False, return_accumulated=False, return_path=False):
+    """Fast Dynamic Time Warping distance.
+
+    Parameters
+    ----------
+    x : array-like, shape = (n_timestamps_1,)
+        First array. Ignored if `dist` == "precomputed".
+
+    y : array-like, shape = (n_timestamps_2,)
+        Second array. Ignored if `dist` == "precomputed".
+
+    dist : 'square', 'absolute', 'precomputed' or callable (default = 'square')
+        Distance used. If 'square', the squared difference is used.
+        If 'absolute', the absolute difference is used. If 'precomputed',
+        `precomputed_cost` must be the cost matrix. If callable,
+        it must be a function with a numba.njit() decorator that takes
+        as input two numbers (two arguments) and returns a number.
+
+    radius : int (default = 0)
+        The radius used to expand the constraint region. The optimal path
+        computed at the resolution level is expanded with `radius` cells to the
+        top, bottom, left and right of every cell belonging to the optimal
+        path. It is computed at the resolution level.
+
+    precomputed_cost : array-like, shape = (n_timestamps_1, n_timestamps_2)
+        (default = None). Ignored unless `dist` == "precomputed".
+
+    return_cost : bool (default = False)
+        If True, the cost matrix is returned.
+
+    return_accumulated : bool (default = False)
+        If True, the accumulated cost matrix is returned.
+
+    return_path : bool (default = False)
+        If True, the optimal path is returned.
+
+    Returns
+    -------
+    dtw_dist : float
+        The DTW distance between the two arrays.
+
+    cost_mat : ndarray, shape = (n_timestamps_1, n_timestamps_2)
+        Cost matrix. Only returned if ``return_cost=True``.
+
+    acc_cost_mat : ndarray, shape = (n_timestamps_1, n_timestamps_2)
+        Accumulated cost matrix. Only returned if ``return_accumulated=True``.
+
+    path : ndarray, shape = (2, path_length)
+        The optimal path along the cost matrix. The first row consists
+        of the indices of the optimal path for x while the second row
+        consists of the indices of the optimal path for y. Only returned
+        if ``return_path=True``.
+
+    Examples
+    --------
+    >>> from pyts.metrics import dtw_fast
+    >>> x = [0, 1, 1]
+    >>> y = [2, 0, 1]
+    >>> dtw_multiscale(x, y, resolution=2, radius=1)
+    2.0
+
+    """
+    x, y, precomputed_cost, n_timestamps_1, n_timestamps_2 = \
+        _check_input_dtw(x, y, precomputed_cost, dist, method="fast")
+    region = _fast_region(x, y, dist, radius=radius)
     cost_mat = cost_matrix(x, y, dist=dist, region=region)
     acc_cost_mat = accumulated_cost_matrix(cost_mat, region=region)
     dtw_dist = acc_cost_mat[-1, -1]
@@ -1133,44 +1166,21 @@
     2.0
 
     """
-    if dist == "precomputed" and method in ["multiscale", "fast"]:
-        raise ValueError("The method '{0}' cannot be used with "
-                         "a precomputed cost. Provide the raw time series or"
-                         "use one of the methods: 'classic', 'sakoechiba', "
-                         "'itakura'".format(method))
     if options is None:
         options = dict()
-
-    if method == 'classic':
-        return dtw_classic(x, y, dist=dist, precomputed_cost=precomputed_cost,
-                           return_cost=return_cost,
-                           return_accumulated=return_accumulated,
-                           return_path=return_path)
-    elif method == 'sakoechiba':
-        return dtw_sakoechiba(x, y, dist=dist,
-                              precomputed_cost=precomputed_cost,
-                              return_cost=return_cost,
-                              return_accumulated=return_accumulated,
-                              return_path=return_path, **options)
-    elif method == 'itakura':
-        return dtw_itakura(x, y, dist=dist, precomputed_cost=precomputed_cost,
-                           return_cost=return_cost,
-                           return_accumulated=return_accumulated,
-                           return_path=return_path, **options)
-    elif method == 'multiscale':
-        return dtw_multiscale(x, y, dist=dist,
-                              precomputed_cost=precomputed_cost,
-                              return_cost=return_cost,
-                              return_accumulated=return_accumulated,
-                              return_path=return_path, **options)
-    elif method == 'fast':
-        return dtw_fast(x, y, dist=dist, precomputed_cost=precomputed_cost,
-                        return_cost=return_cost,
-                        return_accumulated=return_accumulated,
-                        return_path=return_path, **options)
-    else:
-        raise ValueError("'method' must be either 'classic', 'sakoechiba', "
-                         "'itakura', 'multiscale' or 'fast'.")
+    x, y, precomputed_cost, n_timestamps_1, n_timestamps_2 = \
+        _check_input_dtw(x, y, precomputed_cost, dist, method)
+    region = _compute_region(n_timestamps_1, n_timestamps_2, method, dist, x=x,
+                             y=y, **options)
+    cost_mat = _input_to_cost(x, y, dist, precomputed_cost, region)
+    acc_cost_mat = accumulated_cost_matrix(cost_mat, region=region)
+    dtw_dist = acc_cost_mat[-1, -1]
+    if dist == 'square':
+        dtw_dist = sqrt(dtw_dist)
+
+    res = _return_results(dtw_dist, cost_mat, acc_cost_mat,
+                          return_cost, return_accumulated, return_path)
+    return res
 
 
 def show_options(method=None, disp=True):
